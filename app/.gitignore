--- conflicted
+++ resolved
@@ -222,9 +222,5 @@
 
 
 # Payloads
-<<<<<<< HEAD
 payloads/
-*diff.txt
-=======
-payloads/
->>>>>>> 977f61d1
+*diff.txt